---
title: "{{ replace .TranslationBaseName "-" " " | title }}"
subtitle: ""
date: {{ .Date }}
lastmod: {{ .Date }}
author: Sam McLeod
description: ""
keywords: []

tags: []
categories: []
series: []

image: &image ""

featuredimage: *image
featuredImagePreview: *image
images: [*image]

hiddenFromHomePage: false
hiddenFromSearch: false

<<<<<<< HEAD
toc:
  enable: true
  auto: false
=======
>>>>>>> fd48ef2f
asciinema: false
math: false
lightgallery: false
readingTime: true
showFullContent: false
draft: true
type: posts
<<<<<<< HEAD

code:
  copy: true
=======
toc:
  enable: true
  auto: false # collapse all sections by default

code:
    maxShownLines: 200
>>>>>>> fd48ef2f
---

<!-- markdownlint-disable MD025 --><|MERGE_RESOLUTION|>--- conflicted
+++ resolved
@@ -20,12 +20,9 @@
 hiddenFromHomePage: false
 hiddenFromSearch: false
 
-<<<<<<< HEAD
 toc:
   enable: true
   auto: false
-=======
->>>>>>> fd48ef2f
 asciinema: false
 math: false
 lightgallery: false
@@ -33,18 +30,13 @@
 showFullContent: false
 draft: true
 type: posts
-<<<<<<< HEAD
-
-code:
-  copy: true
-=======
 toc:
   enable: true
   auto: false # collapse all sections by default
 
 code:
-    maxShownLines: 200
->>>>>>> fd48ef2f
+    maxShownLines: 20
+    copy: true
 ---
 
 <!-- markdownlint-disable MD025 -->