# Sam's Hugo ShortCodes

See also

- [layouts/shortcodes](layouts/shortcodes)
- [head.html](layouts/partials/inject/head.html) for adding the css and js required some of these shortcodes.

## github.html

Embeds a file from github within a code block.

Can highlight lines etc...

```hugo
{{<github repo="username/repo-name" file="/path/to/file" lang="language" options="highlight-options">}}
```

See [hugh/highlight-shortcode](https://gohugo.io/content-management/syntax-highlighting/#highlight-shortcode) for options.

e.g.

```hugo
{{<github repo="sammcj/smcleod" file="layouts/shortcodes/github.html" lang="language" options="linenos=table,hl_lines=2 5-6,linenostart=2">}}
```

## github-button.html

In head.html:

```hugo
{{ if .HasShortcode "github_button" }}
  <script async defer src="{{ .Site.BaseURL }}js/buttons.js"></script>
{{ end }}
```

Site config.toml:

```toml
[params.HugoShortcodes.Github]
  User = 'your_github_login_or_org_name'
  Repository = 'your_repository_name'
```

Usage:

```hugo
{{< github-button button="follow"   user="sammcj" >}}
{{< github-button button="sponsor"  user="sammcj" >}}
{{< github-button button="watch"    user="sammcj" repo="github-button-hugo-shortcode" count="true" >}}
{{< github-button button="star"     user="sammcj" repo="github-button-hugo-shortcode" count="true" >}}
{{< github-button button="fork"     user="sammcj" repo="github-button-hugo-shortcode" count="true" >}}
{{< github-button button="template" user="sammcj" repo="github-button-hugo-shortcode" >}}
{{< github-button button="issue"    user="sammcj" repo="github-button-hugo-shortcode" count="true" >}}
{{< github-button button="download" user="sammcj" repo="github-button-hugo-shortcode" >}}
```

## toc.html

Table of contents for a page that has toc disabled.

```hugo
{{<toc>}}
```

## youtubepl.html

Embeds a youtube playlist.

```hugo
{{<youtubepl id="PL4cUxeGkcC9gcy9lrvMJ75z9maRw4byYp">}}
```

## asciinema.html

Embeds an asciinema recording.

```hugo
{{<asciinema id="123456">}}
```

## emoji.html

Embeds an emoji.

```hugo
{{<emoji name="smile">}}
```

## colour.html

Embeds a colour swatch.

```hugo
{{<colour name="red" hex="#ff0000">}}
```

## highlight.html

Highlights words.

```hugo
Highlight {{< highlighter color="lime" >}}absolutely **any** words {{</ highlighter >}} you want.
```

## tootstatic.html

Embeds a static Toot from a Mastodon instance.

```hugo
{{< tootstatic "aus.social" "108739791879133672" >}}
```

## tootonline.html

Embeds a live Toot from a Mastodon instance.

```hugo
---
> {{<tootonline "https://aus.social/@s_mcleod/108739791879133672">}}
---
```

## youtubelite.html

Embeds a youtube video.

```hugo
{{<youtubelite videoId="RcXstZ4FzyE">}}
```

<<<<<<< HEAD
## tabs.html

Code with tabs, good for showing different languages.

```hugo
{{< tabs groupId="config" >}}
{{% tab name="json" %}}
\```json
{
  "Hello": "World"
}
\```
{{% /tab %}}
{{% tab name="XML" %}}
\```xml
<Hello>World</Hello>
\```
{{% /tab %}}
{{% tab name="properties" %}}
\```properties
Hello = World
\```
{{% /tab %}}
{{< /tabs >}}
=======
## image-gallery.html

Embeds a gallery of images with thumbnails.

```hugo
{{< image-gallery gallery_dir="dir-with-images" >}}
>>>>>>> fd48ef2f
```<|MERGE_RESOLUTION|>--- conflicted
+++ resolved
@@ -128,7 +128,6 @@
 {{<youtubelite videoId="RcXstZ4FzyE">}}
 ```
 
-<<<<<<< HEAD
 ## tabs.html
 
 Code with tabs, good for showing different languages.
@@ -153,12 +152,10 @@
 \```
 {{% /tab %}}
 {{< /tabs >}}
-=======
 ## image-gallery.html
 
 Embeds a gallery of images with thumbnails.
 
 ```hugo
 {{< image-gallery gallery_dir="dir-with-images" >}}
->>>>>>> fd48ef2f
 ```